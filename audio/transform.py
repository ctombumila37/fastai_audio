from .audio import *
from .data import *

import matplotlib.pyplot as plt
import torch
from fastai import *
from fastai.text import *
from fastai.vision import *
import torch
import torch.nn.functional as F
import librosa
import torchaudio
from librosa.effects import split
from torchaudio import transforms
from scipy.signal import resample_poly


#Code altered from a kaggle kernel shared by @daisukelab, scales a spectrogram
#to be floats between 0 and 1 as this is how most 3 channel images are handled
def standardize(mel, mean=None, std=None, norm_max=None, norm_min=None, eps=1e-6):
    '''Scales spectrogram array to be values on scale [0, 1]'''
    mean = mean or mel.mean()
    std = std or mel.std()
    mel_std = (mel - mean) / (std + eps)
    _min, _max = mel_std.min(), mel_std.max()
    norm_max = norm_max or _max
    norm_min = norm_min or _min
    # Scale to [0, 1]
    if (_max - _min) > eps:
        V = mel_std
        V[V < norm_min] = norm_min
        V[V > norm_max] = norm_max
        V = (V - norm_min) / (norm_max - norm_min)
    else: V = torch.zeros_like(mel_std)    
    return V

def torchdelta(mel, order=1, width=9):
    '''Converts to numpy, takes delta and converts back to torch, needs torchification'''
    if(mel.shape[1] < width): 
        raise ValueError(f'''Delta not possible with current settings, inputs must be wider than 
        {width} columns, try setting max_to_pad to a larger value to ensure a minimum width''')
    return torch.from_numpy(librosa.feature.delta(mel.numpy(), order=order, width=9))

def tfm_crop_time(spectro, sr, crop_duration, hop, pad_mode="zeros"):
    '''Random crops full spectrogram to be length specified in ms by crop_duration'''
    crop_duration /= 1000
    sg = spectro.clone()
    c, y, x = sg.shape
    total_duration = (hop*x)/sr
    crop_width = int(sr*(crop_duration)/hop)
    #if crop_duration is longer than total clip, pad with zeros to crop_duration and return
    if crop_duration >= total_duration: 
        sg_pad = tfm_pad_spectro(spectro, crop_width, pad_mode)
        return sg_pad, None, None
    crop_start = random.randint(0, x-crop_width)
    sg_crop = sg[:,:,crop_start:crop_start+crop_width]
    start_sample = int(crop_start*hop)
    end_sample = int(start_sample + crop_duration*sr)
    return sg_crop, start_sample, end_sample

def tfm_pad_spectro(spectro, width, pad_mode="zeros"):
    '''Pad spectrogram to specified width, using specified pad mode'''
    c,y,x = spectro.shape
    pad_m = pad_mode.lower()
    if pad_m in ["zeros", "zeros-after"]:
        zeros_front = random.randint(0, width-x) if pad_m == "zeros" else 0
        pad_front = torch.zeros((c,y, zeros_front))
        pad_back = torch.zeros((c,y, width-x-zeros_front))
        return torch.cat((pad_front, spectro, pad_back), 2)
    elif pad_m == "repeat":
        repeats = width//x + 1
        return spectro.repeat(1,1,repeats)[:,:,:width]
    else:
        raise ValueError(f"pad_mode {pad_m} not currently supported, only 'zeros', 'zeros-after', or 'repeat'")
        
def tfm_padtrim_signal(sig, width, pad_mode="zeros"):
    '''Pad signal to specified width, using specified pad mode'''
    c, x = sig.shape
    pad_m = pad_mode.lower()
    if (x == width): return sig
    elif (x > width): return sig[:,:width]
    elif pad_m in ["zeros", "zeros-after"]:
        zeros_front = random.randint(0, width-x) if pad_m == "zeros" else 0
        pad_front = torch.zeros((c, zeros_front))
        pad_back = torch.zeros((c, width-x-zeros_front))
        return torch.cat((pad_front, sig, pad_back), 1)
    elif pad_m == "repeat":
        repeats = width//x + 1
        return torch.repeat(1,repeats)[:,:width]
    else:
        raise ValueError(f"pad_mode {pad_m} not currently supported, only 'zeros', 'zeros-after', or 'repeat'")
        
def tfm_interpolate(spectro, size, interp_mode="bilinear", **kwargs):
    '''Temporary fix to allow image resizing transform'''
    if isinstance(size, int): size = (size, size)
    sg = spectro.clone()
    c,y,x = sg.shape
    return F.interpolate(sg.unsqueeze(0), size=size, mode=interp_mode, align_corners=False).squeeze(0)

def tfm_sg_roll(spectro, max_shift_pct=0.7, direction=0, **kwargs):
    '''Shifts spectrogram along x-axis wrapping around to other side'''
    if len(spectro.shape) < 2:
        raise Exception('Cannot apply spectrogram rolling to a signal')
    if int(direction) not in [-1, 0, 1]: 
        raise ValueError("Direction must be -1(left) 0(bidirectional) or 1(right)")
    direction = random.choice([-1, 1]) if direction == 0 else direction
    sg = spectro.clone()
    c, height, width = sg.shape
    roll_by = int(width*random.random()*max_shift_pct*direction)
    sg = sg.roll(roll_by, dims=2)
    return sg

def tfm_mask_time(spectro, tmasks=1, num_cols=20, start_col=None, tmask_value=None, **kwargs):
    '''Google SpecAugment time masking from https://arxiv.org/abs/1904.08779.'''
    sg = spectro.clone()
    channel_mean = sg.contiguous().view(sg.size(0), -1).mean(-1).unsqueeze(-1).unsqueeze(-1)
    c, y, x  = sg.shape
    mask_value = channel_mean if tmask_value is None else tmask_value
    for _ in range(tmasks):
        mask = torch.ones(y, num_cols)* mask_value
        if start_col is None: start_col = random.randint(0, x-num_cols)
        if not 0 <= start_col <= x-num_cols: 
            raise ValueError(f"start_col value '{start_col}' out of range for sg of shape {sg.shape}")
        sg[:,:,start_col:start_col+num_cols] = mask
        start_col = None
    return sg

def tfm_mask_frequency(spectro, fmasks=1, num_rows=30, start_row=None, fmask_value=None, **kwargs):
    '''Google SpecAugment frequency masking from https://arxiv.org/abs/1904.08779.'''
    sg = spectro.clone()
    channel_mean = sg.contiguous().view(sg.size(0), -1).mean(-1).unsqueeze(-1).unsqueeze(-1)
    c, y, x = sg.shape
    mask_value = channel_mean if fmask_value is None else fmask_value
    for _ in range(fmasks):
        mask = torch.ones(num_rows, x) * mask_value
        if start_row is None: start_row = random.randint(0, y-num_rows)
        if not 0 <= start_row <= y-num_rows: 
            raise ValueError(f"start_row value '{start_row}' out of range for sg of shape {sg.shape}")
        sg[:,start_row:start_row+num_rows,:] = mask
        start_row = None
    return sg

def get_spectro_transforms(size:tuple=None,
                           mask_time:bool=True,
                           mask_frequency:bool=True,
                           roll:bool=True,
                           xtra_tfms:Optional[Collection[Transform]]=None,
                         **kwargs)->Collection[Transform]:
    "Utility func to create a list of spectrogram transforms"
    train = []
    val = []
    if size: 
        train.append(partial(tfm_interpolate, size=size, **kwargs))
        val.append(partial(tfm_interpolate, size=size, **kwargs))
    if mask_time: train.append(partial(tfm_mask_time, **kwargs))
    if mask_frequency: train.append(partial(tfm_mask_frequency, **kwargs))
    if roll: train.append(partial(tfm_sg_roll, **kwargs))
    return (train+listify(xtra_tfms), val)

def _merge_splits(splits, pad):
    clip_end = splits[-1][1]
    merged = []
    i=0
    while i < len(splits):
        start = splits[i][0]
        while splits[i][1] < clip_end and splits[i][1] + pad >= splits[i+1][0] - pad:
            i += 1
        end = splits[i][1]
        merged.append(np.array([max(start-pad, 0), min(end+pad, clip_end)]))
        i+=1
    return np.stack(merged)

def tfm_remove_silence(signal, rate, remove_type, threshold=20, pad_ms=200):
    '''Split signal at points of silence greater than 2*pad_ms '''
<<<<<<< HEAD
    actual = signal.clone()
    padding = int(pad_ms/1000*rate)
    if(padding > actual.shape[-1]): return [actual]
    splits = split(actual.numpy(), top_db=threshold, hop_length=padding)
    if remove_type == "split":
        return [actual[:,(max(a-padding,0)):(min(b+padding,actual.shape[-1]))] for (a, b) in splits]
    elif remove_type == "trim":
        return [actual[:,(max(splits[0, 0]-padding,0)):splits[-1, -1]+padding]]
    elif remove_type == "all":
        return [torch.cat([actual[:,(max(a-padding,0)):(min(b+padding,actual.shape[-1]))] for (a, b) in splits], dim=1)]
=======
    actual = signal.clone().squeeze()
    pad = int(pad_ms/1000*rate)
    if(pad > len(actual)): return [actual]
    splits = split(actual.numpy(), top_db=threshold, hop_length=pad)
    if remove_type == "split":
        return [actual[(max(a-pad,0)):(min(b+pad,len(actual)))] for (a, b) in splits]
    elif remove_type == "trim":
        return [actual[(max(splits[0, 0]-pad,0)):splits[-1, -1]+pad].unsqueeze(0)]
    elif remove_type == "all":
        return [torch.cat([actual[a:b] for (a, b) in _merge_splits(splits, pad)])]
>>>>>>> 0fe835ff
    else: 
        raise ValueError(f"Valid options for silence removal are None, 'split', 'trim', 'all' not {remove_type}.")

def tfm_resample(signal, sr, sr_new):
    '''Resample using faster polyphase technique and avoiding FFT computation'''
    if(sr == sr_new): return signal
    sig_np = signal.numpy()
    sr_gcd = math.gcd(sr, sr_new)
    resampled = resample_poly(sig_np, int(sr_new/sr_gcd), int(sr/sr_gcd), axis=-1)
    return torch.from_numpy(resampled)

def tfm_shift(ai:AudioItem, max_pct=0.2):
    v = (.5 - random.random())*max_pct*len(ai.sig)
    sig = shift(ai.sig, v, cval=.0)
    sig = torch.tensor(sig)
    return AudioItem(sig=sig, sr=ai.sr)

def tfm_add_white_noise(ai:AudioItem, noise_scl=0.005, **kwargs)->AudioItem:
    noise = torch.randn_like(ai.sig) * noise_scl
    return AudioItem(ai.sig + noise, ai.sr)

def tfm_modulate_volume(ai:AudioItem, lower_gain=.1, upper_gain=1.2, **kwargs)->AudioItem:
    modulation = random.uniform(lower_gain, upper_gain)
    return AudioItem(ai.sig * modulation, ai.sr)

def tfm_random_cutout(ai:AudioItem, pct_to_cut=.15, **kwargs)->AudioItem:
    """Randomly replaces `pct_to_cut` of signal with silence. Similar to grainy radio."""
    copy = ai.sig.clone()
    mask = (torch.rand_like(copy)>pct_to_cut).float()
    masked = copy * mask
    return AudioItem(masked,ai.sr)

def tfm_pad_with_silence(ai:AudioItem, pct_to_pad=.15, min_to_pad=None, max_to_pad=None, **kwargs)->AudioItem:
    """Adds silence to beginning or end of signal, simulating microphone cut at start of end of audio."""
    if max_to_pad is None: max_to_pad = int(ai.sig.shape[0] * 0.15)
    if min_to_pad is None: min_to_pad = -max_to_pad
    pad = random.randint(min_to_pad, max_to_pad)
    copy = ai.sig.clone()
    if pad >= 0: copy[0:pad] = 0
    else: copy[pad:] = 0
    return AudioItem(copy,ai.sr)

def tfm_pitch_warp(ai:AudioItem, shift_by_pitch=None, bins_per_octave=12, **kwargs)->AudioItem:
    """CAUTION - slow!"""
    min_len = 600 # librosa requires a signal of length at least 500
    copy = ai.sig.clone()
    if (copy.shape[0] < min_len): copy = torch.cat((copy, torch.zeros(min_len - copy.shape[0])))
    if shift_by_pitch is None: shift_by_pitch = random.uniform(-3, 3)
    sig = torch.tensor(librosa.effects.pitch_shift(np.array(copy), ai.sr, shift_by_pitch, bins_per_octave))
    return AudioItem(sig,ai.sr)

def tfm_down_and_up(ai:AudioItem, sr_divisor=2, **kwargs)->AudioItem:
    """CAUTION - slow!"""
    copy = np.array(ai.sig.clone())
    down = librosa.audio.resample(copy, ai.sr, ai.sr/sr_divisor)
    sig = torch.tensor(librosa.audio.resample(down, ai.sr/sr_divisor, ai.sr))
    return AudioItem(sig,ai.sr)

def tfm_pad_to_max(ai:AudioItem, mx=1000):
    """Pad tensor with zeros (silence) until it reaches length `mx`"""
    copy = ai.sig.clone()
    padded = torchaudio.transforms.PadTrim(max_len=mx)(copy[None,:]).squeeze()
    return AudioItem(padded, ai.sr)

def tfm_pad_or_trim(ai:AudioItem, mx, trim_section="mid", pad_at_end=True, **kwargs):
    """Pad tensor with zeros (silence) until it reaches length `mx` frames, or trim clip to length `mx` frames"""
    sig = ai.sig.clone()
    siglen = len(sig)
    if siglen < mx:
        diff = mx - siglen
        padding = sig.new_zeros(diff) # Maintain input tensor device & type params
        nsig = torch.cat((sig,padding)) if pad_at_end else torch.cat((padding,sig))
    else:
        if trim_section not in {"start","mid","end"}:
            raise ValueError(f"'trim_section' argument must be one of 'start', 'mid' or 'end', got '{trim_section}'")
        if trim_section == "mid":
            nsig = sig.narrow(0, (siglen // 2) - (mx // 2), mx)
        elif trim_section == "end":
            nsig = sig.narrow(0, siglen-mx, mx)
        else:
            nsig = sig.narrow(0, 0, mx)
    return AudioItem(sig=nsig, sr=ai.sr)

def tfm_downmix(signal):
    return DownmixMono(channels_first=True)(signal)


def get_signal_transforms(white_noise:bool=True,
                         shift_max_pct:float=.6,
                         modulate_volume:bool=True,
                         random_cutout:bool=True,
                         pad_with_silence:bool=True,
                         pitch_warp:bool=True,
                         down_and_up:bool=True,
                         mx_to_pad:int=1000,
                         xtra_tfms:Optional[Collection[Transform]]=None,
                         **kwargs)->Collection[Transform]:
    "Utility func to easily create a list of audio transforms."
    res = []
    if shift_max_pct: res.append(partial(tfm_shift, max_pct=shift_max_pct))
    if white_noise: res.append(partial(tfm_add_white_noise, **kwargs))
    if modulate_volume: res.append(partial(tfm_modulate_volume, **kwargs))
    if random_cutout: res.append(partial(tfm_random_cutout, **kwargs))
    if pad_with_silence: res.append(partial(tfm_pad_with_silence, **kwargs))
    if pitch_warp: res.append(partial(tfm_pitch_warp, **kwargs))
    if down_and_up: res.append(partial(tfm_down_and_up, **kwargs))
    res.append(partial(tfm_pad_to_max, mx=mx_to_pad))
    if spectro: final_transform = partial(tfm_spectro, **kwargs)
    res.append(final_transform)
    #       train                   , valid
    return (res + listify(xtra_tfms), [partial(tfm_pad_to_max, mx=mx_to_pad)])<|MERGE_RESOLUTION|>--- conflicted
+++ resolved
@@ -172,29 +172,16 @@
 
 def tfm_remove_silence(signal, rate, remove_type, threshold=20, pad_ms=200):
     '''Split signal at points of silence greater than 2*pad_ms '''
-<<<<<<< HEAD
     actual = signal.clone()
     padding = int(pad_ms/1000*rate)
     if(padding > actual.shape[-1]): return [actual]
     splits = split(actual.numpy(), top_db=threshold, hop_length=padding)
     if remove_type == "split":
-        return [actual[:,(max(a-padding,0)):(min(b+padding,actual.shape[-1]))] for (a, b) in splits]
+        return [actual[:,(max(a-padding,0)):(min(b+padding,actual.shape[-1]))] for (a, b) in _merge_splits(splits, padding)]
     elif remove_type == "trim":
         return [actual[:,(max(splits[0, 0]-padding,0)):splits[-1, -1]+padding]]
     elif remove_type == "all":
-        return [torch.cat([actual[:,(max(a-padding,0)):(min(b+padding,actual.shape[-1]))] for (a, b) in splits], dim=1)]
-=======
-    actual = signal.clone().squeeze()
-    pad = int(pad_ms/1000*rate)
-    if(pad > len(actual)): return [actual]
-    splits = split(actual.numpy(), top_db=threshold, hop_length=pad)
-    if remove_type == "split":
-        return [actual[(max(a-pad,0)):(min(b+pad,len(actual)))] for (a, b) in splits]
-    elif remove_type == "trim":
-        return [actual[(max(splits[0, 0]-pad,0)):splits[-1, -1]+pad].unsqueeze(0)]
-    elif remove_type == "all":
-        return [torch.cat([actual[a:b] for (a, b) in _merge_splits(splits, pad)])]
->>>>>>> 0fe835ff
+        return [torch.cat([actual[:,(max(a-padding,0)):(min(b+padding,actual.shape[-1]))] for (a, b) in _merge_splits(splits, padding)], dim=1)]
     else: 
         raise ValueError(f"Valid options for silence removal are None, 'split', 'trim', 'all' not {remove_type}.")
 
